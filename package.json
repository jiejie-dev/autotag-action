{
  "name": "autotag",
  "version": "1.1.28",
  "description": "",
  "main": "dist/index.js",
  "scripts": {
    "lint": "eslint index.js",
    "test": "echo \"Error: no test specified\" && exit 1",
    "package": "ncc build index.js -o dist"
  },
  "repository": {
    "type": "git",
    "url": "git+https://github.com/phish108/autotag-action.git"
  },
  "keywords": [],
  "author": "",
  "license": "ISC",
  "bugs": {
    "url": "https://github.com/phish108/autotag-action/issues"
  },
  "homepage": "https://github.com/phish108/autotag-action#readme",
  "dependencies": {
    "@actions/core": "1.2.6",
    "@actions/github": "4.0.0",
    "semver": "7.3.4"
  },
  "devDependencies": {
    "@vercel/ncc": "0.26.0",
<<<<<<< HEAD
    "babel-eslint": "10.1.0",
    "eslint": "7.14.0",
    "eslint-plugin-babel": "5.3.1"
=======
    "eslint": "7.15.0"
>>>>>>> 0989c1b8
  }
}<|MERGE_RESOLUTION|>--- conflicted
+++ resolved
@@ -26,12 +26,8 @@
   },
   "devDependencies": {
     "@vercel/ncc": "0.26.0",
-<<<<<<< HEAD
     "babel-eslint": "10.1.0",
-    "eslint": "7.14.0",
-    "eslint-plugin-babel": "5.3.1"
-=======
+    "eslint-plugin-babel": "5.3.1",
     "eslint": "7.15.0"
->>>>>>> 0989c1b8
   }
 }